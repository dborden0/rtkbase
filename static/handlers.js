--- conflicted
+++ resolved
@@ -1,170 +1,167 @@
-// here we will register events for all buttons/switches and so on...
-// it is guaranteed the binding will only trigger once, on the first time
-// config page is opened
-$(document).on("pageinit", "#config_page", function() {
-
-<<<<<<< HEAD
-    $('.loader').css('display', 'none');
-	
-=======
->>>>>>> a14b3c2a
-	var mode = $("input[name=radio_base_rover]:checked").val();
-	if(mode == 'base')
-		$('#config_select-button').parent().parent().css('display', 'none');
-	else
-		$('#config_select-button').parent().parent().css('display', 'block');
-
-    $(document).on("click", "#start_button", function(e) {
-        var mode = $("input[name=radio_base_rover]:checked").val();
-        console.log("Starting " + mode);
-        socket.emit("start " + mode);
-
-        if (mode == "base") {
-            cleanStatus(mode, "started");
-        }
-    });
-
-    $(document).on("click", "#stop_button", function(e) {
-        var mode = $("input[name=radio_base_rover]:checked").val();
-        console.log("Stopping " + mode);
-        socket.emit("stop " + mode);
-
-        // after sending the stop command, we should clean the sat graph
-        // and change status in the coordinate grid
-
-        cleanStatus(mode, "stopped");
-    });
-
-    $(document).on("change", "#config_select", function(e) {
-        var mode = $("input[name=radio_base_rover]:checked").val();
-        var config_name = $("#config_select").val();
-        var to_send = {};
-
-        if (mode == "base") {
-            console.log("Request for " + mode + " config");
-        } else {
-            // if we are in rover mode, we need to pay attention which config is currently chosen
-            var config_name = $("#config_select").val();
-            console.log("Request for " + mode + "config, name is " + config_name);
-
-            if (config_name != "") {
-                to_send["config_file_name"] = config_name;
-            }
-        }
-
-        socket.emit("read config " + mode, to_send);
-    });
-
-    $(document).on("click", "#load_and_restart_button", function(e) {
-        var config_to_send = {};
-        var current_id = "";
-        var current_value = "";
-
-        var mode = $("input[name=radio_base_rover]:checked").val();
-        var config_name = $("#config_select").val();
-
-
-        console.log('got signal to write config' + config_name);
-        // first, we need to read all the needed info from config form elements
-        // we create a js object with this info and send to our server
-
-        // find all the needed fields
-
-        $('input[id*="_entry"]').each(function(i, obj){
-            current_id = obj.id.substring(0, obj.id.length - 6);
-            current_value = obj.value;
-
-            console.log("id == " + current_id + " value == " + current_value);
-
-            config_to_send[current_id] = current_value;
-        });
-
-        $('select[id*="_entry"]').each(function(i, obj){
-            current_id = obj.id.substring(0, obj.id.length - 6);
-            current_value = obj.value;
-
-            console.log("id == " + current_id + " value == " + current_value);
-
-            config_to_send[current_id] = current_value;
-        });
-
-        if (mode == "base") {
-            console.log("Request to load new " + mode + " config and restart");
-            cleanStatus(mode, "started");
-        } else {
-            // if we are in rover mode, we need to pay attention
-            // to the chosen config
-            console.log("Request to load new " + mode + " config with name + " + config_name + " and restart");
-
-            config_to_send["config_file_name"] = config_name;
-        }
-
-        socket.emit("write config " + mode, config_to_send);
-    });
-
-});
-
-$(document).on("pageinit", "#logs_page", function() {
-
-        $('.log_string').each(function(){
-
-            var splitLogString = $(this).text().split(',');
-
-            var log_state = splitLogString[0].slice(0, 3);
-            var log_year = splitLogString[0].slice(4, 8);
-            var log_month = splitLogString[0].slice(8, 10);
-            var log_day = splitLogString[0].slice(10, 12);
-            var log_hour = splitLogString[0].slice(12, 14);
-            var log_min = splitLogString[0].slice(14, 16);
-            
-            if((log_state) == 'rov')
-                $(this).text('Rover: ' + log_hour + ':' + log_min + ' ' + log_day + '.' + log_month + '.' + log_year + ' (' + splitLogString[1] + 'MB)');
-            else
-                $(this).text('Base: ' + log_hour + ':' + log_min + ' ' + log_day + '.' + log_month + '.' + log_year + ' (' + splitLogString[1] + 'MB)');
-        });
-
-    $('.delete-log-button').click(function(){
-        console.log("Sending delete message");
-        return false;
-    });
-
-    $(document).on("click", "#update_button", function(e) {
-        console.log("Sending update message");
-        socket.emit("update reachview");
-    });
-});
-
-// handle base/rover switching
-
-$(document).on("change", "input[name='radio_base_rover']", function() {
-
-    $('.loader').css('display', 'block');
-
-    var mode = "";
-    var status = "stopped";
-
-    var to_send = {};
-
-    switch($(this).val()) {
-        case "rover":
-            $('#config_select-button').parent().parent().css('display', 'block');
-            mode = "rover";
-            console.log("Launching rover mode");
-            socket.emit("shutdown base")
-            socket.emit("launch rover");
-            to_send["config_file_name"] = $("#config_select").val();
-            break;
-        case "base":
-            $('#config_select-button').parent().parent().css('display', 'none');
-            mode = "base";
-            console.log("Launching base mode");
-            socket.emit("shutdown rover");
-            socket.emit("launch base");
-        break;
-    }       
-
-    cleanStatus(mode, status);
-
-    console.log("Request for " + mode + " config");
-    socket.emit("read config " + mode, to_send);
+// here we will register events for all buttons/switches and so on...
+// it is guaranteed the binding will only trigger once, on the first time
+// config page is opened
+$(document).on("pageinit", "#config_page", function() {
+
+    $('.loader').css('display', 'none');
+	
+	var mode = $("input[name=radio_base_rover]:checked").val();
+	if(mode == 'base')
+		$('#config_select-button').parent().parent().css('display', 'none');
+	else
+		$('#config_select-button').parent().parent().css('display', 'block');
+
+    $(document).on("click", "#start_button", function(e) {
+        var mode = $("input[name=radio_base_rover]:checked").val();
+        console.log("Starting " + mode);
+        socket.emit("start " + mode);
+
+        if (mode == "base") {
+            cleanStatus(mode, "started");
+        }
+    });
+
+    $(document).on("click", "#stop_button", function(e) {
+        var mode = $("input[name=radio_base_rover]:checked").val();
+        console.log("Stopping " + mode);
+        socket.emit("stop " + mode);
+
+        // after sending the stop command, we should clean the sat graph
+        // and change status in the coordinate grid
+
+        cleanStatus(mode, "stopped");
+    });
+
+    $(document).on("change", "#config_select", function(e) {
+        var mode = $("input[name=radio_base_rover]:checked").val();
+        var config_name = $("#config_select").val();
+        var to_send = {};
+
+        if (mode == "base") {
+            console.log("Request for " + mode + " config");
+        } else {
+            // if we are in rover mode, we need to pay attention which config is currently chosen
+            var config_name = $("#config_select").val();
+            console.log("Request for " + mode + "config, name is " + config_name);
+
+            if (config_name != "") {
+                to_send["config_file_name"] = config_name;
+            }
+        }
+
+        socket.emit("read config " + mode, to_send);
+    });
+
+    $(document).on("click", "#load_and_restart_button", function(e) {
+        var config_to_send = {};
+        var current_id = "";
+        var current_value = "";
+
+        var mode = $("input[name=radio_base_rover]:checked").val();
+        var config_name = $("#config_select").val();
+
+
+        console.log('got signal to write config' + config_name);
+        // first, we need to read all the needed info from config form elements
+        // we create a js object with this info and send to our server
+
+        // find all the needed fields
+
+        $('input[id*="_entry"]').each(function(i, obj){
+            current_id = obj.id.substring(0, obj.id.length - 6);
+            current_value = obj.value;
+
+            console.log("id == " + current_id + " value == " + current_value);
+
+            config_to_send[current_id] = current_value;
+        });
+
+        $('select[id*="_entry"]').each(function(i, obj){
+            current_id = obj.id.substring(0, obj.id.length - 6);
+            current_value = obj.value;
+
+            console.log("id == " + current_id + " value == " + current_value);
+
+            config_to_send[current_id] = current_value;
+        });
+
+        if (mode == "base") {
+            console.log("Request to load new " + mode + " config and restart");
+            cleanStatus(mode, "started");
+        } else {
+            // if we are in rover mode, we need to pay attention
+            // to the chosen config
+            console.log("Request to load new " + mode + " config with name + " + config_name + " and restart");
+
+            config_to_send["config_file_name"] = config_name;
+        }
+
+        socket.emit("write config " + mode, config_to_send);
+    });
+
+});
+
+$(document).on("pageinit", "#logs_page", function() {
+
+        $('.log_string').each(function(){
+
+            var splitLogString = $(this).text().split(',');
+
+            var log_state = splitLogString[0].slice(0, 3);
+            var log_year = splitLogString[0].slice(4, 8);
+            var log_month = splitLogString[0].slice(8, 10);
+            var log_day = splitLogString[0].slice(10, 12);
+            var log_hour = splitLogString[0].slice(12, 14);
+            var log_min = splitLogString[0].slice(14, 16);
+            
+            if((log_state) == 'rov')
+                $(this).text('Rover: ' + log_hour + ':' + log_min + ' ' + log_day + '.' + log_month + '.' + log_year + ' (' + splitLogString[1] + 'MB)');
+            else
+                $(this).text('Base: ' + log_hour + ':' + log_min + ' ' + log_day + '.' + log_month + '.' + log_year + ' (' + splitLogString[1] + 'MB)');
+        });
+
+    $('.delete-log-button').click(function(){
+        console.log("Sending delete message");
+        return false;
+    });
+
+    $(document).on("click", "#update_button", function(e) {
+        console.log("Sending update message");
+        socket.emit("update reachview");
+    });
+});
+
+// handle base/rover switching
+
+$(document).on("change", "input[name='radio_base_rover']", function() {
+
+    $('.loader').css('display', 'block');
+
+    var mode = "";
+    var status = "stopped";
+
+    var to_send = {};
+
+    switch($(this).val()) {
+        case "rover":
+            $('#config_select-button').parent().parent().css('display', 'block');
+            mode = "rover";
+            console.log("Launching rover mode");
+            socket.emit("shutdown base")
+            socket.emit("launch rover");
+            to_send["config_file_name"] = $("#config_select").val();
+            break;
+        case "base":
+            $('#config_select-button').parent().parent().css('display', 'none');
+            mode = "base";
+            console.log("Launching base mode");
+            socket.emit("shutdown rover");
+            socket.emit("launch base");
+        break;
+    }       
+
+    cleanStatus(mode, status);
+
+    console.log("Request for " + mode + " config");
+    socket.emit("read config " + mode, to_send);
 });