lastBaseMsg = new Object();
numOfRepetition = 0;

$(document).ready(function () {

    // SocketIO namespace:
    namespace = "/test";

    // initiate SocketIO connection
    socket = io.connect("http://" + document.domain + ":" + location.port + namespace);

    // say hello on connect
    socket.on("connect", function () {
        socket.emit("browser connected", {data: "I'm connected"});
    });
    //console.log("main.js Asking for service status");
    //socket.emit("get services status");

    //Ask server for starting rtkrcv or we won't have any data
    socket.emit("start base");

    socket.on('disconnect', function(){
        console.log('disconnected');
    });

    chart = new Chart();
        chart.create();

    $(window).resize(function() {
        if(window.location.hash == ''){
            chart.resize();
        }
    });

    var msg_status = {
            "lat" : "0",
            "lon" : "0",
            "height": "0"
            //"solution status": status,
            //"positioning mode": mode
        };

    updateCoordinateGrid(msg_status)

    // ####################### MAP ####################################################


    var map = L.map('map').setView({lon: 0, lat: 0}, 2);

    var osmLayer = L.tileLayer('https://osm.vtech.fr/hot/{z}/{x}/{y}.png?uuid=2fc148f4-7018-4fd0-ac34-6b626cdc97a1', {
        maxZoom: 20,
        attribution: '&copy; <a href="https://openstreetmap.org/copyright" target="_blank">OpenStreetMap contributors</a> ' +
            '| <a href="https://cloud.empreintedigitale.fr" target="_blank">Empreinte digitale</a>',
        tileSize: 256,
        
    });

<<<<<<< HEAD
    if (maptiler_key.length > 0) {
    var aerialLayer = L.tileLayer('https://api.maptiler.com/maps/hybrid/{z}/{x}/{y}.jpg?key=' + maptiler_key,{
        tileSize: 512,
        zoomOffset: -1,
        minZoom: 1,
        maxZoom: 20,
        attribution: '<a href="https://www.maptiler.com/copyright/" target="_blank">© MapTiler</a> <a href="https://www.openstreetmap.org/copyright" target="_blank">© OpenStreetMap contributors</a>',
        crossOrigin: true
      });
    };
    
    var baseMaps = {
        "OpenStreetMap": osmLayer
    };

    if (typeof(aerialLayer) !== 'undefined') {
        baseMaps["Aerial_Hybrid"] = aerialLayer;
    };
    console.log("basemap après if" + baseMaps);
    console.log
    L.control.layers(baseMaps).addTo(map);
    osmLayer.addTo(map);
    
    // Add marker
=======
    // Add Base station crosshair
    var crossIcon = L.icon({
        iconUrl: '/static/images/iconmonstr-crosshair-6-64.png',
        iconSize: [24, 24],
        iconAnchor: [12, 12],
            });
    
    
    //the baseCoordinates variable comes from status.html
    var baseMark = L.marker(baseCoordinates, {icon: crossIcon, zIndexOffset: 0}).addTo(map);

    // Add realtime localisation marker
>>>>>>> 082411f6
    var locMark = L.marker({lng: 0, lat: 0}).addTo(map);

    // Move map view with marker location
    locMark.addEventListener("move", function() {
        const reduceBounds = map.getBounds().pad(-0.4);
        if (reduceBounds.contains(locMark.getLatLng()) != true) {
            console.log("location marker is outside the bound, moving the map");
            map.flyTo(locMark.getLatLng(), 20);
        }
    });

    // ####################### HANDLE SATELLITE LEVEL BROADCAST #######################

    socket.on("satellite broadcast rover", function(msg) {
            //Tell the server we are still here
            socket.emit("on graph");
            
            console.groupCollapsed('Rover satellite msg received:');
                for (var k in msg)
                    console.log(k + ':' + msg[k]);
            console.groupEnd();

            chart.roverUpdate(msg);
    });

    socket.on("satellite broadcast base", function(msg) {
        // check if the browser tab and app tab are active
        
        console.groupCollapsed('Base satellite msg received:');
            for (var k in msg)
                console.log(k + ':' + msg[k]);
        console.groupEnd();

        chart.baseUpdate(msg);
    });

    // ####################### HANDLE COORDINATE MESSAGES #######################

    socket.on("coordinate broadcast", function(msg) {
        // check if the browser tab and app tab
        
        console.groupCollapsed('Coordinate msg received:');
            for (var k in msg)
                console.log(k + ':' + msg[k]);
        console.groupEnd();

        updateCoordinateGrid(msg);

        //update map marker position
        // TODO refactoring with the same instructions in graph.js
        var coordinates = (typeof(msg['pos llh single (deg,m) rover']) == 'undefined') ? '000' : msg['pos llh single (deg,m) rover'].split(',');

        var lat_value = coordinates[0].substring(0, 11) + Array(11 - coordinates[0].substring(0, 11).length + 1).join(" ");
        var lon_value = coordinates[1].substring(0, 11) + Array(11 - coordinates[1].substring(0, 11).length + 1).join(" ");

        locMark.setLatLng({lng: Number(lon_value), lat: Number(lat_value)});
    });

    socket.on("current config rover", function(msg) {
        showRover(msg);
    });

    socket.on("current config base", function(msg) {
        showBase(msg);
    });
});<|MERGE_RESOLUTION|>--- conflicted
+++ resolved
@@ -55,7 +55,6 @@
         
     });
 
-<<<<<<< HEAD
     if (maptiler_key.length > 0) {
     var aerialLayer = L.tileLayer('https://api.maptiler.com/maps/hybrid/{z}/{x}/{y}.jpg?key=' + maptiler_key,{
         tileSize: 512,
@@ -79,8 +78,6 @@
     L.control.layers(baseMaps).addTo(map);
     osmLayer.addTo(map);
     
-    // Add marker
-=======
     // Add Base station crosshair
     var crossIcon = L.icon({
         iconUrl: '/static/images/iconmonstr-crosshair-6-64.png',
@@ -93,7 +90,6 @@
     var baseMark = L.marker(baseCoordinates, {icon: crossIcon, zIndexOffset: 0}).addTo(map);
 
     // Add realtime localisation marker
->>>>>>> 082411f6
     var locMark = L.marker({lng: 0, lat: 0}).addTo(map);
 
     // Move map view with marker location
