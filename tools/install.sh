--- conflicted
+++ resolved
@@ -617,11 +617,8 @@
   systemctl restart gpsd.service
   systemctl restart chrony.service
   systemctl start rtkbase_archive.timer
-<<<<<<< HEAD
   grep grep -qE ^modem_at_port=\'[[:alnum:]]+\' "${rtkbase_path}"/settings.conf && systemctl enable --now modem_check.timer
-=======
   grep -q "receiver='Septentrio_Mosaic-X5'" "${rtkbase_path}"/settings.conf && systemctl enable --now rtkbase_gnss_web_proxy.service
->>>>>>> 3b1b3559
   echo '################################'
   echo 'END OF INSTALLATION'
   echo 'You can open your browser to http://'"$(hostname -I)"
