#!/bin/bash

### RTKBASE INSTALLATION SCRIPT ###
declare -a detected_gnss
declare RTKBASE_USER
APT_TIMEOUT='-o dpkg::lock::timeout=3000' #Timeout on lock file (Could not get lock /var/lib/dpkg/lock-frontend)
MODEM_AT_PORT=/dev/ttymodemAT

man_help(){
    echo '################################'
    echo 'RTKBASE INSTALLATION HELP'
    echo '################################'
    echo 'Bash scripts to install a simple gnss base station with a web frontend.'
    echo ''
    echo ''
    echo ''
    echo '* Before install, connect your gnss receiver to raspberry pi/orange pi/.... with usb or uart.'
    echo '* Running install script with sudo'
    echo ''
    echo 'Easy installation: sudo ./install.sh --all release'
    echo ''
    echo 'Options:'
    echo '        -a | --all <rtkbase source>'
    echo '                         Install all you need to run RTKBase : dependencies, RTKlib, last release of Rtkbase, services,'
    echo '                         crontab jobs, detect your GNSS receiver and configure it.'
    echo '                         <rtkbase source> could be:'
    echo '                             release  (get the latest available release)'
    echo '                             repo     (you need to add the --rtkbase-repo argument with a branch name)'
    echo '                             url      (you need to add the --rtkbase-custom-source argument with an url)'
    echo '                             bundled  (available if the rtkbase archive is bundled with the install script)'
    echo ''
    echo '        -u | --user'
    echo '                         Use this username as User= inside service unit and for path to rtkbase:'
    echo '                         --user=john will install rtkbase in /home/john/rtkbase'
    echo ''
    echo '        -d | --dependencies'
    echo '                         Install all dependencies like git build-essential python3-pip ...'
    echo ''
    echo '        -r | --rtklib'
    echo '                         Get RTKlib 2.4.3b34i from github and compile it.'
    echo '                         https://github.com/rtklibexplorer/RTKLIB/tree/b34i'
    echo ''
    echo '        -b | --rtkbase-release'
    echo '                         Get last release of RTKBase:'
    echo '                         https://github.com/Stefal/rtkbase/releases'
    echo ''
    echo '        -i | --rtkbase-repo <branch>'
    echo '                         Clone RTKBASE from github with the <branch> parameter used to select the branch.'
    echo ''
    echo '        -j | --rtkbase-bundled'
    echo '                         Extract the rtkbase files bundled with this script, if available.'
    echo ''
    echo '        -f | --rtkbase-custom <source>'
    echo '                         Get RTKBASE from an url.'
    echo ''
    echo '        -t | --unit-files'
    echo '                         Deploy services.'
    echo ''
    echo '        -g | --gpsd-chrony'
    echo '                         Install gpsd and chrony to set date and time'
    echo '                         from the gnss receiver.'
    echo ''
    echo '        -e | --detect-gnss'
    echo '                         Detect your GNSS receiver. It works only with receiver like ZED-F9P.'
    echo ''
    echo '        -n | --no-write-port'
    echo '                         Doesn'\''t write the detected port inside settings.conf.'
    echo '                         Only relevant with --detect-gnss argument.'
    echo ''
    echo '        -c | --configure-gnss'
    echo '                         Configure your GNSS receiver.'
    echo ''
    echo '        -m | --detect-modem'
    echo '                         Detect LTE/4G usb modem'
    echo ''
    echo '        -s | --start-services'
    echo '                         Start services (rtkbase_web, str2str_tcp, gpsd, chrony)'
    echo ''
    echo '        -h | --help'
    echo '                          Display this help message.'

    exit 0
}

_check_user() {
  # RTKBASE_USER is a global variable
  if [ "${1}" != 0 ] ; then
    RTKBASE_USER="${1}"
      #TODO check if user exists and/or path exists ?
      # warning for image creation, do the path exist ?
  elif [[ -z $(logname) ]] ; then
    echo 'The logname command return an empty value. Please reboot and retry.'
    exit 1
  elif [[ $(logname) == 'root' ]]; then
    echo 'The logname command return "root". Please reboot or use --user argument to choose the correct user which should run rtkbase services'
    exit 1
  else
    RTKBASE_USER=$(logname)
  fi
}

install_dependencies() {
    echo '################################'
    echo 'INSTALLING DEPENDENCIES'
    echo '################################'
      apt-get "${APT_TIMEOUT}" update -y || exit 1
      apt-get "${APT_TIMEOUT}" install -y git build-essential pps-tools python3-pip python3-venv python3-dev python3-setuptools python3-wheel python3-serial libsystemd-dev bc dos2unix socat zip unzip pkg-config psmisc proj-bin nftables || exit 1
      apt-get install -y libxml2-dev libxslt-dev || exit 1 # needed for lxml (for pystemd)
      #apt-get "${APT_TIMEOUT}" upgrade -y
}

install_gpsd_chrony() {
    echo '################################'
    echo 'CONFIGURING FOR USING GPSD + CHRONY'
    echo '################################'
      apt-get "${APT_TIMEOUT}" install chrony -y || exit 1
      #Disabling and masking systemd-timesyncd
      systemctl stop systemd-timesyncd
      systemctl disable systemd-timesyncd
      systemctl mask systemd-timesyncd
      #Adding GPS as source for chrony
      grep -q 'set larger delay to allow the GPS' /etc/chrony/chrony.conf || echo '# set larger delay to allow the GPS source to overlap with the other sources and avoid the falseticker status
' >> /etc/chrony/chrony.conf
      grep -qxF 'refclock SHM 0 refid GNSS precision 1e-1 offset 0 delay 0.2' /etc/chrony/chrony.conf || echo 'refclock SHM 0 refid GNSS precision 1e-1 offset 0 delay 0.2' >> /etc/chrony/chrony.conf
      #Adding PPS as an optionnal source for chrony
      grep -q 'refclock PPS /dev/pps0 refid PPS lock GNSS' /etc/chrony/chrony.conf || echo '#refclock PPS /dev/pps0 refid PPS lock GNSS' >> /etc/chrony/chrony.conf

      #Overriding chrony.service with custom dependency
      cp /lib/systemd/system/chrony.service /etc/systemd/system/chrony.service
      sed -i s/^After=.*/After=gpsd.service/ /etc/systemd/system/chrony.service

      #If needed, adding backports repository to install a gpsd release that support the F9P
      if lsb_release -sc | grep -qE 'bionic|buster'
      then
        if ! apt-cache policy | grep -qE 'buster-backports.* armhf'
        then
          #Adding buster-backports
          echo 'deb http://httpredir.debian.org/debian buster-backports main contrib' > /etc/apt/sources.list.d/backports.list
          apt-key adv --keyserver keyserver.ubuntu.com --recv-keys 648ACFD622F3D138
          apt-get "${APT_TIMEOUT}" update || exit 1
        fi
        apt-get "${APT_TIMEOUT}" -t buster-backports install gpsd -y || exit 1
      else
        #We hope that the release is more recent than buster and provide gpsd 3.20 or >
        apt-get "${APT_TIMEOUT}" install gpsd -y || exit 1
      fi
      #disable hotplug
      sed -i 's/^USBAUTO=.*/USBAUTO="false"/' /etc/default/gpsd
      #Setting correct input for gpsd
      sed -i 's/^DEVICES=.*/DEVICES="tcp:\/\/localhost:5015"/' /etc/default/gpsd
      #Adding example for using pps
      grep -qi 'DEVICES="tcp:/localhost:5015 /dev/pps0' /etc/default/gpsd || sed -i '/^DEVICES=.*/a #DEVICES="tcp:\/\/localhost:5015 \/dev\/pps0"' /etc/default/gpsd
      #gpsd should always run, in read only mode
      sed -i 's/^GPSD_OPTIONS=.*/GPSD_OPTIONS="-n -b"/' /etc/default/gpsd
      #Overriding gpsd.service with custom dependency
      cp /lib/systemd/system/gpsd.service /etc/systemd/system/gpsd.service
      sed -i 's/^After=.*/After=str2str_tcp.service/' /etc/systemd/system/gpsd.service
      sed -i '/^# Needed with chrony/d' /etc/systemd/system/gpsd.service
      #Add restart condition
      grep -qi '^Restart=' /etc/systemd/system/gpsd.service || sed -i '/^ExecStart=.*/a Restart=always' /etc/systemd/system/gpsd.service
      grep -qi '^RestartSec=' /etc/systemd/system/gpsd.service || sed -i '/^Restart=always.*/a RestartSec=30' /etc/systemd/system/gpsd.service
      #Add ExecStartPre condition to not start gpsd if str2str_tcp is not running. See https://github.com/systemd/systemd/issues/1312
      grep -qi '^ExecStartPre=' /etc/systemd/system/gpsd.service || sed -i '/^ExecStart=.*/i ExecStartPre=systemctl is-active str2str_tcp.service' /etc/systemd/system/gpsd.service

      #Reload systemd services and enable chrony and gpsd
      systemctl daemon-reload
      systemctl enable gpsd
      #systemctl enable chrony # chrony is already enabled
      #return 0
}

install_rtklib() {
    echo '################################'
    echo 'INSTALLING RTKLIB'
    echo '################################'
    arch_package=$(uname -m)
    #[[ $arch_package == 'x86_64' ]] && arch_package='x86'
    [[ -f /sys/firmware/devicetree/base/model ]] && computer_model=$(tr -d '\0' < /sys/firmware/devicetree/base/model)
    # convert "Raspberry Pi 3 Model B plus rev 1.3" or other Raspi model to the variable "Raspberry Pi"
    [ -n "${computer_model}" ] && [ -z "${computer_model##*'Raspberry Pi'*}" ] && computer_model='Raspberry Pi'
    sbc_array=('Xunlong Orange Pi Zero' 'Raspberry Pi')
    #test if computer_model in sbc_array (https://stackoverflow.com/questions/3685970/check-if-a-bash-array-contains-a-value)
    if printf '%s\0' "${sbc_array[@]}" | grep -Fxqz -- "${computer_model}" \
        && [[ -f "${rtkbase_path}"'/tools/bin/rtklib_b34i/'"${arch_package}"'/str2str' ]] \
        && lsb_release -c | grep -qE 'buster|bullseye|bookworm'
    then
      echo 'Copying new rtklib binary for ' "${computer_model}" ' - ' "${arch_package}"
      cp "${rtkbase_path}"'/tools/bin/rtklib_b34i/'"${arch_package}"/str2str /usr/local/bin/
      cp "${rtkbase_path}"'/tools/bin/rtklib_b34i/'"${arch_package}"/rtkrcv /usr/local/bin/
      cp "${rtkbase_path}"'/tools/bin/rtklib_b34i/'"${arch_package}"/convbin /usr/local/bin/
    else
      echo 'No binary available for ' "${computer_model}" ' - ' "${arch_package}" '. We will build it from source'
      _compil_rtklib
    fi
}

_compil_rtklib() {
    echo '################################'
    echo 'COMPILING RTKLIB 2.4.3 b34i'
    echo '################################'
    #Get Rtklib 2.4.3 b34i release
    sudo -u "${RTKBASE_USER}" wget -qO - https://github.com/rtklibexplorer/RTKLIB/archive/refs/tags/b34i.tar.gz | tar -xvz
    #Install Rtklib app
    #TODO add correct CTARGET in makefile?
    make --directory=RTKLIB-b34i/app/consapp/str2str/gcc
    make --directory=RTKLIB-b34i/app/consapp/str2str/gcc install
    make --directory=RTKLIB-b34i/app/consapp/rtkrcv/gcc
    make --directory=RTKLIB-b34i/app/consapp/rtkrcv/gcc install
    make --directory=RTKLIB-b34i/app/consapp/convbin/gcc
    make --directory=RTKLIB-b34i/app/consapp/convbin/gcc install
    #deleting RTKLIB
    rm -rf RTKLIB-b34i/
}

_rtkbase_repo(){
    #Get rtkbase repository
    if [[ -n "${1}" ]]; then
      sudo -u "${RTKBASE_USER}" git clone --branch "${1}" --single-branch https://github.com/stefal/rtkbase.git
    else
      sudo -u "${RTKBASE_USER}" git clone https://github.com/stefal/rtkbase.git
    fi
    _add_rtkbase_path_to_environment

}

_rtkbase_release(){
    #Get rtkbase latest release
    sudo -u "${RTKBASE_USER}" wget https://github.com/stefal/rtkbase/releases/latest/download/rtkbase.tar.gz -O rtkbase.tar.gz
    sudo -u "${RTKBASE_USER}" tar -xvf rtkbase.tar.gz
    _add_rtkbase_path_to_environment

}

install_rtkbase_from_repo() {
    echo '################################'
    echo 'INSTALLING RTKBASE FROM REPO'
    echo '################################'
    if [ -d "${rtkbase_path}" ]
    then
      if [ -d "${rtkbase_path}"/.git ]
      then
        echo "RtkBase repo: YES, git pull"
        git -C "${rtkbase_path}" pull
      else
        echo "RtkBase repo: NO, rm release & git clone rtkbase"
        rm -r "${rtkbase_path}"
        _rtkbase_repo "${1}"
      fi
    else
      echo "RtkBase repo: NO, git clone rtkbase"
      _rtkbase_repo "${1}"
    fi
}

install_rtkbase_from_release() {
    echo '################################'
    echo 'INSTALLING RTKBASE FROM RELEASE'
    echo '################################'
    if [ -d "${rtkbase_path}" ]
    then
      if [ -d "${rtkbase_path}"/.git ]
      then
        echo "RtkBase release: NO, rm repo & download last release"
        rm -r "${rtkbase_path}"
        _rtkbase_release
      else
        echo "RtkBase release: YES, rm & deploy last release"
        _rtkbase_release
      fi
    else
      echo "RtkBase release: NO, download & deploy last release"
      _rtkbase_release
    fi
}

install_rtkbase_custom_source() {
    echo '################################'
    echo 'INSTALLING RTKBASE FROM A CUSTOM SOURCE'
    echo '################################'
    if [ -d "${rtkbase_path}" ]
    then
      echo "RtkBase folder already exists. Please clean the system, then retry"
      echo "(Don't forget to remove the systemd services)"
      exit 1
    else
      sudo -u "${RTKBASE_USER}" wget "${1}" -O rtkbase.tar.gz
      sudo -u "${RTKBASE_USER}" tar -xvf rtkbase.tar.gz
      _add_rtkbase_path_to_environment
    fi
}

install_rtkbase_bundled() {
    echo '################################'
    echo 'INSTALLING BUNDLED RTKBASE'
    echo '################################'
    if [ -d "${rtkbase_path}" ]
    then
      echo "RtkBase folder already exists. Please clean the system, then retry"
      echo "(Don't forget to remove the systemd services)"
      #exit 1
    fi
    # Find __ARCHIVE__ marker, read archive content and decompress it
    ARCHIVE=$(awk '/^__ARCHIVE__/ {print NR + 1; exit 0; }' "${0}")
    # Check if there is some content after __ARCHIVE__ marker (more than 100 lines)
    [[ $(sed -n '/__ARCHIVE__/,$p' "${0}" | wc -l) -lt 100 ]] && echo "RTKBASE isn't bundled inside install.sh. Please choose another source" && exit 1  
    sudo -u "${RTKBASE_USER}" tail -n+${ARCHIVE} "${0}" | tar xpJv && \
    _add_rtkbase_path_to_environment
}

_add_rtkbase_path_to_environment(){
    echo '################################'
    echo 'ADDING RTKBASE PATH TO ENVIRONMENT'
    echo '################################'
    if [ -d rtkbase ]
      then
        if grep -q '^rtkbase_path=' /etc/environment
          then
            #Change the path using @ as separator because / is present in $(pwd) output
            sed -i "s@^rtkbase_path=.*@rtkbase_path=$(pwd)\/rtkbase@" /etc/environment
          else
            #Add the path
            echo "rtkbase_path=$(pwd)/rtkbase" >> /etc/environment
        fi
    fi
    rtkbase_path=$(pwd)/rtkbase
    export rtkbase_path
}

rtkbase_requirements(){
    echo '################################'
    echo 'INSTALLING RTKBASE REQUIREMENTS'
    echo '################################'
      # create virtual environnement for rtkbase
      sudo -u "${RTKBASE_USER}" python3 -m venv "${rtkbase_path}"/venv
      python_venv="${rtkbase_path}"/venv/bin/python
      platform=$(uname -m)
      if [[ $platform =~ 'aarch64' ]] || [[ $platform =~ 'x86_64' ]]
        then
          # More dependencies needed for aarch64 as there is no prebuilt wheel on piwheels.org
          apt-get "${APT_TIMEOUT}" install -y libssl-dev libffi-dev || exit 1
      fi      
      # Copying udev rules
      [[ ! -d /etc/udev/rules.d ]] && mkdir /etc/udev/rules.d/
      cp "${rtkbase_path}"/tools/udev_rules/*.rules /etc/udev/rules.d/
      udevadm control --reload && udevadm trigger
      # Copying polkitd rules and add rtkbase group
      "${rtkbase_path}"/tools/install_polkit_rules.sh "${RTKBASE_USER}"
      #Copying settings.conf.default as settings.conf
      if [[ ! -f "${rtkbase_path}/settings.conf" ]]
      then
        cp "${rtkbase_path}/settings.conf.default" "${rtkbase_path}/settings.conf"
      fi
      #Then launch check cpu temp script for OPI zero LTS
      source "${rtkbase_path}/tools/opizero_temp_offset.sh"
      #venv module installation
      sudo -u "${RTKBASE_USER}" "${python_venv}" -m pip install --upgrade pip setuptools wheel  --extra-index-url https://www.piwheels.org/simple
      # install prebuilt wheel for cryptography because it is unavailable on piwheels (2023/01)
      # not needed anymore (2023/11)
      #if [[ $platform == 'armv7l' ]] && [[ $("${python_venv}" --version) =~ '3.7' ]]
      #  then 
      #    sudo -u "${RTKBASE_USER}" "${python_venv}" -m pip install "${rtkbase_path}"/tools/wheel/cryptography-38.0.0-cp37-cp37m-linux_armv7l.whl
      #elif [[ $platform == 'armv6l' ]] && [[ $("${python_venv}" --version) =~ '3.7' ]]
      #  then
      #    sudo -u "${RTKBASE_USER}" "${python_venv}" -m pip install "${rtkbase_path}"/tools/wheel/cryptography-38.0.0-cp37-cp37m-linux_armv6l.whl
      #fi
      sudo -u "${RTKBASE_USER}" "${python_venv}" -m pip install -r "${rtkbase_path}"/web_app/requirements.txt  --extra-index-url https://www.piwheels.org/simple
      #when we will be able to launch the web server without root, we will use
      #sudo -u $(logname) python3 -m pip install -r requirements.txt --user.
      
      #Installing requirements for Cellular modem. Installing them during the Armbian firstrun doesn't work because the network isn't fully up.
      sudo -u "${RTKBASE_USER}" "${rtkbase_path}/venv/bin/python" -m pip install nmcli  --extra-index-url https://www.piwheels.org/simple
      sudo -u "${RTKBASE_USER}" "${rtkbase_path}/venv/bin/python" -m pip install git+https://github.com/Stefal/sim-modem.git

}

install_unit_files() {
    echo '################################'
    echo 'ADDING UNIT FILES'
    echo '################################'
      if [ -d "${rtkbase_path}" ]
      then 
        #Install unit files
        "${rtkbase_path}"/tools/copy_unit.sh --python_path "${rtkbase_path}"/venv/bin/python --user "${RTKBASE_USER}"
        systemctl enable rtkbase_web.service
        systemctl enable rtkbase_archive.timer
        systemctl daemon-reload
        #Add dialout group to user
        usermod -a -G dialout "${RTKBASE_USER}"
      else
        echo 'RtkBase not installed, use option --rtkbase-release or any other rtkbase installation option.'
      fi
}

detect_gnss() {
    echo '################################'
    echo 'USB GNSS RECEIVER DETECTION'
    echo '################################'
      #This function try to detect a gnss receiver and write the port/format inside settings.conf
      #If the receiver is a U-Blox, it will add the TADJ=1 option on all ntrip/rtcm outputs.
      #If there are several receiver, the last one detected will be add to settings.conf.
      for sysdevpath in $(find /sys/bus/usb/devices/usb*/ -name dev); do
          ID_SERIAL=''
          syspath="${sysdevpath%/dev}"
          devname="$(udevadm info -q name -p "${syspath}")"
          if [[ "$devname" == "bus/"* ]]; then continue; fi
          eval "$(udevadm info -q property --export -p "${syspath}")"
          if [[ -z "$ID_SERIAL" ]]; then continue; fi
          if [[ "$ID_SERIAL" =~ (u-blox|skytraq|Septentrio) ]]
          then
            detected_gnss[0]=$devname
            detected_gnss[1]=$ID_SERIAL
            #echo '/dev/'"${detected_gnss[0]}" ' - ' "${detected_gnss[1]}"
            # If /dev/ttyGNSS is a symlink of the detected serial port, we've found the gnss receiver, break the loop.
            # This test is useful with gnss receiver offering several serial ports (like mosaic X5). The Udev rule should symlink the right one with ttyGNSS
            [[ '/dev/ttyGNSS' -ef '/dev/'"${detected_gnss[0]}" ]] && break
          fi
      done
      if [[ ${#detected_gnss[*]} -ne 2 ]]; then
          vendor_and_product_ids=$(lsusb | grep -i "u-blox\|Septentrio" | grep -Eo "[0-9A-Za-z]+:[0-9A-Za-z]+")
          if [[ -z "$vendor_and_product_ids" ]]; then 
            echo 'NO USB GNSS RECEIVER DETECTED'
            echo 'YOU CAN REDETECT IT FROM THE WEB UI'
            #return 1
          else
            devname=$(_get_device_path "$vendor_and_product_ids")
            detected_gnss[0]=$devname
            detected_gnss[1]='u-blox'
            #echo '/dev/'${detected_gnss[0]} ' - ' ${detected_gnss[1]}
          fi
      fi
    # detection on uart port
      if [[ ${#detected_gnss[*]} -ne 2 ]]; then
        echo '################################'
        echo 'UART GNSS RECEIVER DETECTION'
        echo '################################'
        systemctl is-active --quiet str2str_tcp.service && sudo systemctl stop str2str_tcp.service && echo 'Stopping str2str_tcp service'
        for port in ttyS1 serial0 ttyS2 ttyS3 ttyS0; do
            for port_speed in 115200 57600 38400 19200 9600; do
                echo 'DETECTION ON ' $port ' at ' $port_speed
                if [[ $(python3 "${rtkbase_path}"/tools/ubxtool -f /dev/$port -s $port_speed -p MON-VER -w 5 2>/dev/null) =~ 'ZED-F9P' ]]; then
                    detected_gnss[0]=$port
                    detected_gnss[1]='u-blox'
                    detected_gnss[2]=$port_speed
                    #echo 'U-blox ZED-F9P DETECTED ON '$port $port_speed
                    break
                fi
                sleep 1
            done
            #exit loop if a receiver is detected
            [[ ${#detected_gnss[*]} -eq 3 ]] && break
        done
      fi
      # Test if speed is in detected_gnss array. If not, add the default value.
      [[ ${#detected_gnss[*]} -eq 2 ]] && detected_gnss[2]='115200'
      # If /dev/ttyGNSS is a symlink of the detected serial port, switch to ttyGNSS
      [[ '/dev/ttyGNSS' -ef '/dev/'"${detected_gnss[0]}" ]] && detected_gnss[0]='ttyGNSS'
      # "send" result
      echo '/dev/'"${detected_gnss[0]}" ' - ' "${detected_gnss[1]}"' - ' "${detected_gnss[2]}"

      #Write Gnss receiver settings inside settings.conf
      #Optional argument --no-write-port (here as variable $1) will prevent settings.conf modifications. It will be just a detection without any modification. 
      if [[ ${#detected_gnss[*]} -eq 3 ]] && [[ "${1}" -eq 0 ]]
        then
          echo 'GNSS RECEIVER DETECTED: /dev/'"${detected_gnss[0]}" ' - ' "${detected_gnss[1]}" ' - ' "${detected_gnss[2]}"
          #if [[ ${detected_gnss[1]} =~ 'u-blox' ]]
          #then
          #  gnss_format='ubx'
          #fi
          if [[ -f "${rtkbase_path}/settings.conf" ]]  && grep -qE "^com_port=.*" "${rtkbase_path}"/settings.conf #check if settings.conf exists
          then
            #change the com port value/settings inside settings.conf
            sudo -u "${RTKBASE_USER}" sed -i s/^com_port=.*/com_port=\'${detected_gnss[0]}\'/ "${rtkbase_path}"/settings.conf
            sudo -u "${RTKBASE_USER}" sed -i s/^com_port_settings=.*/com_port_settings=\'${detected_gnss[2]}:8:n:1\'/ "${rtkbase_path}"/settings.conf
            
          else
            echo 'settings.conf is missing'
            return 1
          fi
      elif [[ ${#detected_gnss[*]} -ne 3 ]]
        then
          return 1
      fi
}

_get_device_path() {
    id_Vendor=${1%:*}
    id_Product=${1#*:}
    for path in $(find /sys/devices/ -name idVendor | rev | cut -d/ -f 2- | rev); do
        if grep -q "$id_Vendor" "$path"/idVendor; then
            if grep -q "$id_Product" "$path"/idProduct; then
                find "$path" -name 'device' | rev | cut -d / -f 2 | rev
            fi
        fi
    done
}

configure_gnss(){
    echo '################################'
    echo 'CONFIGURE GNSS RECEIVER'
    echo '################################'
      if [ -d "${rtkbase_path}" ]
      then
        source <( grep -v '^#' "${rtkbase_path}"/settings.conf | grep '=' ) 
        systemctl is-active --quiet str2str_tcp.service && sudo systemctl stop str2str_tcp.service
        #if the receiver is a U-Blox F9P, launch the set_zed-f9p.sh. This script will reset the F9P and configure it with the corrects settings for rtkbase
        if [[ $(python3 "${rtkbase_path}"/tools/ubxtool -f /dev/"${com_port}" -s ${com_port_settings%%:*} -p MON-VER) =~ 'ZED-F9P' ]]
        then
          #get F9P firmware release
          firmware=$(python3 "${rtkbase_path}"/tools/ubxtool -f /dev/"${com_port}" -s ${com_port_settings%%:*} -p MON-VER | grep 'FWVER' | awk '{print $NF}')
          echo 'F9P Firmware: ' "${firmware}"
          sudo -u "${RTKBASE_USER}" sed -i s/^receiver_firmware=.*/receiver_firmware=\'${firmware}\'/ "${rtkbase_path}"/settings.conf
          #configure the F9P for RTKBase
          "${rtkbase_path}"/tools/set_zed-f9p.sh /dev/${com_port} ${com_port_settings%%:*} "${rtkbase_path}"/receiver_cfg/U-Blox_ZED-F9P_rtkbase.cfg        && \
          #now that the receiver is configured, we can set the right values inside settings.conf
          sudo -u "${RTKBASE_USER}" sed -i s/^com_port_settings=.*/com_port_settings=\'115200:8:n:1\'/ "${rtkbase_path}"/settings.conf                      && \
          sudo -u "${RTKBASE_USER}" sed -i s/^receiver=.*/receiver=\'U-blox_ZED-F9P\'/ "${rtkbase_path}"/settings.conf                                      && \
          sudo -u "${RTKBASE_USER}" sed -i s/^receiver_format=.*/receiver_format=\'ubx\'/ "${rtkbase_path}"/settings.conf                                   && \
          #add option -TADJ=1 on rtcm/ntrip_a/ntrip_b/serial outputs
          sudo -u "${RTKBASE_USER}" sed -i s/^ntrip_a_receiver_options=.*/ntrip_a_receiver_options=\'-TADJ=1\'/ "${rtkbase_path}"/settings.conf             && \
          sudo -u "${RTKBASE_USER}" sed -i s/^ntrip_b_receiver_options=.*/ntrip_b_receiver_options=\'-TADJ=1\'/ "${rtkbase_path}"/settings.conf             && \
          sudo -u "${RTKBASE_USER}" sed -i s/^local_ntripc_receiver_options=.*/local_ntripc_receiver_options=\'-TADJ=1\'/ "${rtkbase_path}"/settings.conf   && \
          sudo -u "${RTKBASE_USER}" sed -i s/^rtcm_receiver_options=.*/rtcm_receiver_options=\'-TADJ=1\'/ "${rtkbase_path}"/settings.conf                   && \
          sudo -u "${RTKBASE_USER}" sed -i s/^rtcm_serial_receiver_options=.*/rtcm_serial_receiver_options=\'-TADJ=1\'/ "${rtkbase_path}"/settings.conf     && \
<<<<<<< HEAD
          return $?
=======
          #remove SBAS Rtcm message (1107) as it is disabled in the F9P configuration.
          sudo -u "${RTKBASE_USER}" sed -i -r '/^rtcm_/s/1107(\([0-9]+\))?,//' "${rtkbase_path}"/settings.conf                                              && \
>>>>>>> 56863382

        elif [[ $(python3 "${rtkbase_path}"/tools/sept_tool.py --port /dev/ttyGNSS_CTRL --baudrate ${com_port_settings%%:*} --command get_model) =~ 'mosaic-X5' ]]
        then
          #get mosaic-X5 firmware release
          firmware="$(python3 "${rtkbase_path}"/tools/sept_tool.py --port /dev/ttyGNSS_CTRL --baudrate ${com_port_settings%%:*} --command get_firmware)" || firmware='?'
          echo 'Mosaic-X5 Firmware: ' "${firmware}"
          sudo -u "${RTKBASE_USER}" sed -i s/^receiver_firmware=.*/receiver_firmware=\'${firmware}\'/ "${rtkbase_path}"/settings.conf
          #configure the mosaic-X5 for RTKBase
          echo 'Resetting the mosaic-X5 settings....'
          python3 "${rtkbase_path}"/tools/sept_tool.py --port /dev/ttyGNSS_CTRL --baudrate ${com_port_settings%%:*} --command reset
          echo 'Waiting 30s for mosaic-X5 reboot'
          sleep 30
          echo 'Sending settings....'
          python3 "${rtkbase_path}"/tools/sept_tool.py --port /dev/ttyGNSS_CTRL --baudrate ${com_port_settings%%:*} --command send_config_file "${rtkbase_path}"/receiver_cfg/Septentrio_Mosaic-X5.cfg --store
          sudo -u "${RTKBASE_USER}" sed -i s/^com_port_settings=.*/com_port_settings=\'115200:8:n:1\'/ "${rtkbase_path}"/settings.conf                      && \
          sudo -u "${RTKBASE_USER}" sed -i s/^receiver=.*/receiver=\'Septentrio_Mosaic-X5\'/ "${rtkbase_path}"/settings.conf                                && \
          sudo -u "${RTKBASE_USER}" sed -i s/^receiver_format=.*/receiver_format=\'sbf\'/ "${rtkbase_path}"/settings.conf                                   && \
          return $?

        else
          echo 'No Gnss receiver has been set. We can'\''t configure'
          return 1
        fi
      else
        echo 'RtkBase not installed, use option --rtkbase-release'
        return 1
      fi
}

detect_usb_modem() {
    echo '################################'
    echo 'SIMCOM A76XX LTE MODEM DETECTION'
    echo '################################'
      #This function try to detect a simcom lte modem (A76XX serie) and write the port inside settings.conf
  MODEM_DETECTED=0
  for sysdevpath in $(find /sys/bus/usb/devices/usb*/ -name dev); do
      ID_MODEL=''
      syspath="${sysdevpath%/dev}"
      devname="$(udevadm info -q name -p "${syspath}")"
      if [[ "$devname" == "bus/"* ]]; then continue; fi
      eval "$(udevadm info -q property --export -p "${syspath}")"
      #if [[ $MINOR != 1 ]]; then continue; fi
      if [[ -z "$ID_MODEL" ]]; then continue; fi
      if [[ "$ID_MODEL" =~ 'A76XX' ]]
      then
        detected_modem[0]=$devname
        detected_modem[1]=$ID_SERIAL
        echo '/dev/'"${detected_modem[0]}" ' - ' "${detected_modem[1]}"
        MODEM_DETECTED=1
      fi
  done
  if [[ $MODEM_DETECTED -eq 1 ]]; then
    return 0
  else
    echo 'No modem detected'
    return 1
  fi
  }

_add_modem_port(){
  if [[ -f "${rtkbase_path}/settings.conf" ]]  && grep -qE "^modem_at_port=.*" "${rtkbase_path}"/settings.conf #check if settings.conf exists
  then
    #change the com port value/settings inside settings.conf
    sudo -u "${RTKBASE_USER}" sed -i s\!^modem_at_port=.*\!modem_at_port=\'${MODEM_AT_PORT}\'! "${rtkbase_path}"/settings.conf
  elif [[ -f "${rtkbase_path}/settings.conf" ]]  && ! grep -qE "^modem_at_port=.*" "${rtkbase_path}"/settings.conf #check if settings.conf exists without modem_at_port entry
  then
    printf "[network]\nmodem_at_port='%s'\n" "${MODEM_AT_PORT}"| sudo tee -a "${rtkbase_path}"/settings.conf > /dev/null

  elif [[ ! -f "${rtkbase_path}/settings.conf" ]]
  then
    #create settings.conf with the modem_at_port setting
    echo 'settings.conf is missing'
    return 1
  fi
}

_configure_modem(){
  sudo -u "${RTKBASE_USER}" "${rtkbase_path}/venv/bin/python" "${rtkbase_path}"/tools/modem_config.py --config
  "${rtkbase_path}"/tools/lte_network_mgmt.sh --connection_rename --lte_priority
}

start_services() {
  echo '################################'
  echo 'STARTING SERVICES'
  echo '################################'
  systemctl daemon-reload
  systemctl enable rtkbase_web.service
  systemctl start rtkbase_web.service
  systemctl enable str2str_tcp.service
  systemctl start str2str_tcp.service
  systemctl restart gpsd.service
  systemctl restart chrony.service
  systemctl start rtkbase_archive.timer
  grep -q "receiver='Septentrio_Mosaic-X5'" "${rtkbase_path}"/settings.conf && systemctl enable --now rtkbase_gnss_web_proxy.service
  echo '################################'
  echo 'END OF INSTALLATION'
  echo 'You can open your browser to http://'"$(hostname -I)"
  #If the user isn't already in dialout group, a reboot is 
  #mandatory to be able to access /dev/tty*
  groups "${RTKBASE_USER}" | grep -q "dialout" || echo "But first, Please REBOOT!!!"
  echo '################################'
}

main() {
  # If rtkbase is installed but the OS wasn't restarted, then the system wide
  # rtkbase_path variable is not set in the current shell. We must source it
  # from /etc/environment or set it to the default value "rtkbase":
  
  if [[ -z ${rtkbase_path} ]]
  then
    if grep -q '^rtkbase_path=' /etc/environment
    then
      source /etc/environment
    else 
      export rtkbase_path='rtkbase'
    fi
  fi
  
  # check if there is at least 300MB of free space on the root partition to install rtkbase
  if [[ $(df "$HOME" | awk 'NR==2 { print $4 }') -lt 300000 ]]
  then
    echo 'Available space is lower than 300MB.'
    echo 'Exiting...'
    exit 1
  fi
  
  #display parameters
  #parsing with getopt: https://www.shellscript.sh/tips/getopt/index.html
  ARG_HELP=0
  ARG_USER=0
  ARG_DEPENDENCIES=0
  ARG_RTKLIB=0
  ARG_RTKBASE_RELEASE=0
  ARG_RTKBASE_REPO=0
  ARG_RTKBASE_BLD=0
  ARG_RTKBASE_SRC=0
  ARG_RTKBASE_RQS=0
  ARG_UNIT=0
  ARG_GPSD_CHRONY=0
  ARG_DETECT_GNSS=0
  ARG_NO_WRITE_PORT=0
  ARG_CONFIGURE_GNSS=0
  ARG_DETECT_MODEM=0
  ARG_START_SERVICES=0
  ARG_ALL=0

  PARSED_ARGUMENTS=$(getopt --name install --options hu:drbi:jf:qtgencmsa: --longoptions help,user:,dependencies,rtklib,rtkbase-release,rtkbase-repo:,rtkbase-bundled,rtkbase-custom:,rtkbase-requirements,unit-files,gpsd-chrony,detect-gnss,no-write-port,configure-gnss,detect-modem,start-services,all: -- "$@")
  VALID_ARGUMENTS=$?
  if [ "$VALID_ARGUMENTS" != "0" ]; then
    #man_help
    echo 'Try '\''install.sh --help'\'' for more information'
    exit 1
  fi

  #echo "PARSED_ARGUMENTS is $PARSED_ARGUMENTS"
  eval set -- "$PARSED_ARGUMENTS"
  while :
    do
      case "$1" in
        -h | --help)   ARG_HELP=1                      ; shift   ;;
        -u | --user)   ARG_USER="${2}"                 ; shift 2 ;;
        -d | --dependencies) ARG_DEPENDENCIES=1        ; shift   ;;
        -r | --rtklib) ARG_RTKLIB=1                    ; shift   ;;
        -b | --rtkbase-release) ARG_RTKBASE_RELEASE=1  ; shift   ;;
        -i | --rtkbase-repo) ARG_RTKBASE_REPO="${2}"   ; shift 2 ;;
        -j | --rtkbase-bundled) ARG_RTKBASE_BLD=1      ; shift   ;;
        -f | --rtkbase-custom) ARG_RTKBASE_SRC="${2}"  ; shift 2 ;;
        -q | --rtkbase-requirements) ARG_RTKBASE_RQS=1 ; shift   ;;
        -t | --unit-files) ARG_UNIT=1                  ; shift   ;;
        -g | --gpsd-chrony) ARG_GPSD_CHRONY=1          ; shift   ;;
        -e | --detect-gnss) ARG_DETECT_GNSS=1  ; shift   ;;
        -n | --no-write-port) ARG_NO_WRITE_PORT=1      ; shift   ;;
        -c | --configure-gnss) ARG_CONFIGURE_GNSS=1    ; shift   ;;
        -m | --detect-modem) ARG_DETECT_MODEM=1        ; shift   ;;
        -s | --start-services) ARG_START_SERVICES=1    ; shift   ;;
        -a | --all) ARG_ALL="${2}"                     ; shift 2 ;;
        # -- means the end of the arguments; drop this, and break out of the while loop
        --) shift; break ;;
        # If invalid options were passed, then getopt should have reported an error,
        # which we checked as VALID_ARGUMENTS when getopt was called...
        *) echo "Unexpected option: $1"
          usage ;;
      esac
    done
  cumulative_exit=0
  [ $ARG_HELP -eq 1 ] && man_help
  _check_user "${ARG_USER}" ; echo 'user for RTKBase is: ' "${RTKBASE_USER}"
  #if [ $ARG_USER != 0 ] ;then echo 'user:' "${ARG_USER}"; check_user "${ARG_USER}"; else ;fi
  if [ $ARG_ALL != 0 ] 
  then
    # test if rtkbase source option is correct
    [[ ' release repo url bundled'  =~ (^|[[:space:]])$ARG_ALL($|[[:space:]]) ]] || { echo 'wrong option, please choose release, repo, url or bundled' ; exit 1 ;}
    [[ $ARG_ALL == 'repo' ]] && [[ "${ARG_RTKBASE_REPO}" == "0" ]] && { echo 'you have to specify the branch with --rtkbase-repo' ; exit 1 ;}
    [[ $ARG_ALL == 'url' ]] && [[ "${ARG_RTKBASE_SRC}" == "0" ]] && { echo 'you have to specify the url with --rtkbase-custom' ; exit 1 ;}
    #Okay launching installation
    install_dependencies && \
    case $ARG_ALL in
      release)
        install_rtkbase_from_release
        ;;
      repo)
        install_rtkbase_from_repo "${ARG_RTKBASE_REPO}"
        ;;
      url)
        install_rtkbase_custom_source "${ARG_RTKBASE_SRC}"
        ;;
      bundled)
        # https://www.matteomattei.com/create-self-contained-installer-in-bash-that-extracts-archives-and-perform-actitions/
        install_rtkbase_bundled
        ;;
    esac                      && \
    rtkbase_requirements      && \
    install_rtklib            && \
    install_unit_files        && \
    install_gpsd_chrony
    ret=$?
    [[ $ret != 0 ]] && ((cumulative_exit+=ret))
    detect_gnss               && \
    configure_gnss
    start_services ; ((cumulative_exit+=$?))
    [[ $cumulative_exit != 0 ]] && echo -e '\n\n Warning! Some errors happened during installation!'
    exit $cumulative_exit
 fi

  [ $ARG_DEPENDENCIES -eq 1 ] && { install_dependencies ; ((cumulative_exit+=$?)) ;}
  [ $ARG_RTKLIB -eq 1 ] && { install_rtklib ; ((cumulative_exit+=$?)) ;}
  [ $ARG_RTKBASE_RELEASE -eq 1 ] && { install_rtkbase_from_release && rtkbase_requirements ; ((cumulative_exit+=$?)) ;}
  if [ $ARG_RTKBASE_REPO != 0 ] ; then { install_rtkbase_from_repo "${ARG_RTKBASE_REPO}" && rtkbase_requirements ; ((cumulative_exit+=$?)) ;} ;fi
  [ $ARG_RTKBASE_BLD -eq 1 ] && { install_rtkbase_bundled && rtkbase_requirements ; ((cumulative_exit+=$?)) ;}
  if [ $ARG_RTKBASE_SRC != 0 ] ; then { install_rtkbase_custom_source "${ARG_RTKBASE_SRC}" && rtkbase_requirements ; ((cumulative_exit+=$?)) ;} ;fi
  [ $ARG_RTKBASE_RQS -eq 1 ] && { rtkbase_requirements ; ((cumulative_exit+=$?)) ;}
  [ $ARG_UNIT -eq 1 ] && { install_unit_files ; ((cumulative_exit+=$?)) ;}
  [ $ARG_GPSD_CHRONY -eq 1 ] && { install_gpsd_chrony ; ((cumulative_exit+=$?)) ;}
  [ $ARG_DETECT_GNSS -eq 1 ] &&  { detect_gnss "${ARG_NO_WRITE_PORT}" ; ((cumulative_exit+=$?)) ;}
  [ $ARG_CONFIGURE_GNSS -eq 1 ] && { configure_gnss ; ((cumulative_exit+=$?)) ;}
  [ $ARG_DETECT_MODEM -eq 1 ] && { detect_usb_modem && _add_modem_port && _configure_modem ; ((cumulative_exit+=$?)) ;}
  [ $ARG_START_SERVICES -eq 1 ] && { start_services ; ((cumulative_exit+=$?)) ;}
}

main "$@"
#echo 'cumulative_exit: ' $cumulative_exit
exit $cumulative_exit

__ARCHIVE__<|MERGE_RESOLUTION|>--- conflicted
+++ resolved
@@ -521,12 +521,9 @@
           sudo -u "${RTKBASE_USER}" sed -i s/^local_ntripc_receiver_options=.*/local_ntripc_receiver_options=\'-TADJ=1\'/ "${rtkbase_path}"/settings.conf   && \
           sudo -u "${RTKBASE_USER}" sed -i s/^rtcm_receiver_options=.*/rtcm_receiver_options=\'-TADJ=1\'/ "${rtkbase_path}"/settings.conf                   && \
           sudo -u "${RTKBASE_USER}" sed -i s/^rtcm_serial_receiver_options=.*/rtcm_serial_receiver_options=\'-TADJ=1\'/ "${rtkbase_path}"/settings.conf     && \
-<<<<<<< HEAD
-          return $?
-=======
           #remove SBAS Rtcm message (1107) as it is disabled in the F9P configuration.
           sudo -u "${RTKBASE_USER}" sed -i -r '/^rtcm_/s/1107(\([0-9]+\))?,//' "${rtkbase_path}"/settings.conf                                              && \
->>>>>>> 56863382
+          return $?
 
         elif [[ $(python3 "${rtkbase_path}"/tools/sept_tool.py --port /dev/ttyGNSS_CTRL --baudrate ${com_port_settings%%:*} --command get_model) =~ 'mosaic-X5' ]]
         then
