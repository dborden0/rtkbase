--- conflicted
+++ resolved
@@ -65,12 +65,8 @@
     exit 0
 }
 
-<<<<<<< HEAD
-check_user() {
+_check_user() {
   # RTKBASE_USER is a global variable
-=======
-_check_user() {
->>>>>>> 08e698f3
   if [ "${1}" != 0 ] ; then
     RTKBASE_USER="${1}"
       #TODO check if user exists and/or path exists ?
@@ -322,16 +318,11 @@
       done
       if [[ ${#detected_gnss[*]} -ne 2 ]]; then
           vendor_and_product_ids=$(lsusb | grep -i "u-blox" | grep -Eo "[0-9A-Za-z]+:[0-9A-Za-z]+")
-<<<<<<< HEAD
           if [[ -z "$vendor_and_product_ids" ]]; then 
             echo 'NO GNSS RECEIVER DETECTED'
             return 1
           fi
           devname=$(get_device_path "$vendor_and_product_ids")
-=======
-          if [[ -z "$vendor_and_product_ids" ]]; then return; fi
-          devname=$(_get_device_path "$vendor_and_product_ids")
->>>>>>> 08e698f3
           detected_gnss[0]=$devname
           detected_gnss[1]='u-blox'
           echo '/dev/'${detected_gnss[0]} ' - ' ${detected_gnss[1]}
@@ -392,7 +383,6 @@
         #!!!!!!!!!  CHECK THIS ON A REAL raspberry/orange Pi !!!!!!!!!!!
         if [[ $(python3 "${rtkbase_path}"/tools/ubxtool -f /dev/"${com_port}" -s ${com_port_settings%%:*} -p MON-VER) =~ 'ZED-F9P' ]]
         then
-<<<<<<< HEAD
           "${rtkbase_path}"/tools/set_zed-f9p.sh /dev/${com_port} 115200 "${rtkbase_path}"/receiver_cfg/U-Blox_ZED-F9P_rtkbase.cfg && \
           #now that the receiver is configured, we can set the right values inside settings.conf
           sudo -u "${RTKBASE_USER}" sed -i s/^com_port_settings=.*/com_port_settings=\'115200:8:n:1\'/ "${rtkbase_path}"/settings.conf  && \
@@ -402,10 +392,6 @@
         else
           echo 'No Gnss receiver has been set. We can'\''t configure'
           return 1
-=======
-          systemctl stop str2str_tcp.service
-          "${rtkbase_path}"/tools/set_zed-f9p.sh /dev/${detected_gnss[0]} 115200 "${rtkbase_path}"/receiver_cfg/U-Blox_ZED-F9P_rtkbase.cfg
->>>>>>> 08e698f3
         fi
       else
         echo 'RtkBase not installed, use option --rtkbase-release'
@@ -509,7 +495,6 @@
     done
   cumulative_exit=0
   [ $ARG_HELP -eq 1 ] && man_help
-<<<<<<< HEAD
   check_user "${ARG_USER}" #; echo 'user devient: ' "${RTKBASE_USER}"
   #if [ $ARG_USER != 0 ] ;then echo 'user:' "${ARG_USER}"; check_user "${ARG_USER}"; else ;fi
   [ $ARG_DEPENDENCIES -eq 1 ] && { install_dependencies ; ((cumulative_exit+=$?)) ;}
@@ -521,19 +506,7 @@
   [ $ARG_DETECT_USB_GNSS -eq 1 ] &&  { detect_usb_gnss "${ARG_NO_WRITE_PORT}" ; ((cumulative_exit+=$?)) ;}
   [ $ARG_CONFIGURE_GNSS -eq 1 ] && { configure_gnss ; ((cumulative_exit+=$?)) ;}
   [ $ARG_START_SERVICES -eq 1 ] && { start_services ; ((cumulative_exit+=$?)) ;}
-=======
-  RTKBASE_USER=$(_check_user "${ARG_USER}"); echo 'user devient: ' "${RTKBASE_USER}"
-  #if [ $ARG_USER != 0 ] ;then echo 'user:' "${ARG_USER}"; _check_user "${ARG_USER}"; else ;fi
-  [ $ARG_DEPENDENCIES -eq 1 ] && install_dependencies
-  [ $ARG_RTKLIB -eq 1 ] && install_rtklib
-  [ $ARG__ -eq 1 ] && install_rtkbase_from_release && rtkbase_requirements
-  if [ $ARG_RTKBASE_REPO != 0 ] ; then install_rtkbase_from_repo "${ARG_RTKBASE_REPO}";fi
-  [ $ARG_UNIT -eq 1 ] && install_unit_files
-  [ $ARG_GPSD_CHRONY -eq 1 ] && install_gpsd_chrony
-  [ $ARG_DETECT_USB_GNSS -eq 1 ] && detect_usb_gnss
-  [ $ARG_CONFIGURE_GNSS -eq 1 ] && configure_gnss
-  [ $ARG_START_SERVICES -eq 1 ] && start_services
->>>>>>> 08e698f3
+
   if [ $ARG_ALLDEV != 0 ] ; then install_dependencies              && \
                         install_rtklib                             && \
                         install_rtkbase_from_repo "${ARG_ALLDEV}"  && \
