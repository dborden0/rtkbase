--- conflicted
+++ resolved
@@ -2,13 +2,9 @@
 
 [general]
 # Version
-<<<<<<< HEAD
-version=2.0.0-beta.22
+version=2.0.0-beta.24
 # Rtkbase upgrade mandatory "checkpoint"
 checkpoint_version=2.1.0
-=======
-version=2.0.0-beta.23
->>>>>>> 1568dc62
 # NTRIP caster program
 BASEDIR=$(dirname "$0")
 #path to the caster application
