# Changelog
<<<<<<< HEAD

## [2.5] - not released
=======
## [2.4.3] - not released
>>>>>>> 0a5ae209
### Added
 - Added UART connected F9P detection and configuration.
 - Some scripts for using a base with a 4G Simcom A76XX modem. (Beta)
### Changed
 - RTKBase now use a virtual environnement for the python environnement.
 - install.sh -> --detect-usb-gnss renamed to --detect-gnss
### Deprecated
### Removed
### Fixed
 - More tests before copying RTKLib binaries. #313
### Security
 - Update of various python modules.

## [2.4.2] - 2023-11-10
### Fixed
 - Pin Werkzeug module to v2.2.2 to fix dependencie failure. #330
 
## [2.4.1] - 2023-02-26
### Fixed
- GUI -> Settings: Fixed GNSS detect & configure. #303

## [2.4.0] - 2023-02-20
### Added
- GUI -> Settings: Added a 2nd NTRIP output. #240
- GUI -> Settings: Added features to backup, restore and reset RTKBase settings.
- GUI -> Settings: Added a button to detect and/or configure the gnss receiver. #70
- GUI -> Settings: Added a button to show/hide the Ntrip passwords. Thanks to @GwnDaan #208 
- GUI -> Settings: Added Gnss receiver informations (Model and firmware release).
- GUI -> Settings: Added Operating system informations.
- GUI -> Settings: Alert when user wants to leave the page with unsaved settings. #235
- GUI -> Status: Added tooltip on the blue pin to explain that it's a coarse location. #247
- GUI -> Status: Added an alert if the main service isn't active.
- GUI -> Logs: Added 3 more Rinex presets, and modified rinex window layout. #43 #134 #190 #200
- Bidirectionnal communication with the gnss receiver is enabled. #277
- More informations are available in the local caster source table. #183
- Port number for the web server is configurable in settings.conf
### Changed
- RTKLib upgraded to release b34g from rtklibexplorer. #222
- RTKLib binaries are bundled for armv6l, armv7l, aarch64, x86. Compilation from source isn't needed anymore for these platforms.
- Command line: Many changes on install.sh arguments/options. See `install.sh --help`
- Flask upgraded to v2.2.2 and other dependencies upgraded too.
- SocketIO upgraded to v4.4.1
- Bootstrap upgraded to v4.6.1
- Bootstrap-table upgraded to v1.21.1
- Password for local caster isn't mandatory anymore. Thanks to @GwnDaan #210
- Change socketio connection method. Thanks to @jaapvandenhandel
- Change 127.0.0.1 to localhost for better ipv6 support. Thanks to @by
### Fixed
- GUI -> Status: Sat. levels and coordinates are set to zero in case of a signal interruption. #164
- GUI -> Status: Sat. levels are left align. Thanks to @GwnDaan #72
- GUI -> Status: New provider for OpenStreetMap HOT tiles.
- GUI: After a RTKBase update, the browser won't use the old javascript files anymore (cache busting). #217
- Remaining space check could not work with non english shell. Thanks to @GwnDaan #213
- GUI -> Settings: No more "bounce" issues with the switches. Thanks to @GwnDaan
- Max Cpu temp was not updated when no user were connected. Thanks to @GwnDaan
- GUI -> Settings: Check update now display an error in case of a connection error. Thanks to @GwnDaan #221
- GUI -> Logs: Better logs table behaviour on mobile devices.
- Grep pattern fixed on PPS example. Thanks to @by.

### Security

## [2.3.4] - 2022-04-01
### Fixed 
- Failure with some python dependancies. #215
- More fixes with Gpsd service restart. #94

## [2.3.3] - 2022-02-28
### Fixed
- Fix the Rinex conversion failure. #206
- Restart Ntrip/Rtcm services after an update. #171
- When the Main service restart, Gpsd service restart too #94

## [2.3.2] - 2022-02-22
### Added
- GUI -> Status: Added a new default map background : Osm "standard", from osm.org.
- GUI: The footer include a link to the github repo. #191
- GUI -> Settings : Board name is displayed in the System Settings section. #194
### Changed
- Leafletjs upgraded to release 1.7
- GUI -> Status: Ortho HR (aerial images) max zoom changed from 20 to 21.
### Fixed
- GUI -> Settings: "Save" buttons are disabled when a new setting is saved. #193
- Rtcm and Ntrip services are restarded after a RTKBase update. #171
- The Rinex conversion is more robust and error message is more understandable.
- GUI -> Rinex conversion is now enabled only for zip files.

## [2.3.1] - 2021-07-25
### Fixed
- Local ntrip caster was not started with the right user/password syntax. #166
- Local ntrip caster service was not restarted after new settings were set. #167
- Psutil python requirement could not be installed on Os already including it (like Raspberry Pi Os with desktop). #165

## [2.3.0] - 2021-07-08
### Added
- New local Ntrip Caster service to use RTKBase as a standalone NTRIP Caster.
- GUI -> Status: New OrthoHR aerial imagery layer, covering France only.
- GUI -> Status: Realtime and static base position stay both visible on the map.
- GUI -> Status: Solution status is displayed next to coordinates.
- GUI -> Settings: Service status are updated in realtime, and painted with orange/red in case of restart/failure.
- GUI -> Settings: Display Cpu temperature.
- GUI -> Settings: Display uptime.
- GUI -> Settings: Display storage informations.
- GUI -> Settings: Tooltips to display some help about each services.
- GUI : Auto reconnection with the web server after a RTKBase update or a server (SBC) reboot.

### Changed
- Default antenna value sets to 'ADVNULLANTENNA' instead of 'NULLANTENNA'.

### Fixed
- Rtkbase was deleting old archives when remaining space was lower than 5GB instead of 500MB. And now you can change this value inside `settings.conf`. #132
- rtkrcv configuration was hardcoded with ubx input, now it uses the format set on GUI -> Settings -> Main. #148
- Only .ubx files were archived. Now archive_and_clean.sh script check for all files format managed by str2str. #158
- The 2.1.x to 2.2.0 upgrade created a wrong path inside str2str_rtcm_serial.service (/var/tmp/rtkbase)
- rtkrcv didn't always stop after the 1O mn timeout. #35

### Security
- Cryptography module updated to 3.3.2
- Eventlet module updated to 0.31.0

## [2.2.0] - 2021-01-12
### Added
- New Rtcm serial service to send a rtcm stream on a serial output, like a radio module
- RTKBase release number, receiver model, and antenna information are sent on RTCM stream (message 1008 and 1033 added)
- GUI->Status: Button to copy realtime coordinates to the clipboard
- GUI->Settings: You can edit the antenna info in the Main service options
- GUI->Settings: Spinners and countdown added on reboot modal window
- GUI->Settings: Auto refresh the webpage after a reboot (fixed time duration)
- The archive_and_clean script delete oldest archives if there is less than 500MB available.
- The install script check if there is enough space before starting

### Changed
- Upgrade to RTKLib v2.4.3-b34
- Pystemd updated to 0.8.0
- Pystemd is now installed from Pypi
- Some python module updates
- More dependencies are installed for aarch64 platform
- The realtime base location calculation is now using dual-frequency ionosphere correction. You won't see the location anymore if you use a single frequency receiver.
- Default value for archive rotation lowered to 60 days.

### Fixed
- Cleaning update modal box when closing it
- writing absolute path to python3 in rtkbase_web unit file

### Security
- Cryptography module updated to 3.3.1

## [2.1.1] - 2020-07-30
### Fixed
- rtcm services was sending data to the ntrip caster.

## [2.1.0] - 2020-07-22
### Added
- GUI -> Status: Marker on the map with the fixed base's coordinates.
- GUI -> Status: Optional Maptiler aerial image layer on the map (see 'Advanced' section in README.md)
- GUI -> Settings: Receiver dependent options on Rtcm and Ntrip output
- GUI -> Settings: Services diagnostic
- GUI -> Logs: Option to convert a zipped ubx archive to Rinex (for the IGN "Calculs GNSS Réseau en ligne")
- Miscellaneous: You can run install.sh from anywhere
- Miscellaneous: Freeze python modules inside requirements

### Changed
- Gnss receiver (ZED-F9P): Disabling SBAS during configuration
- Gnss receiver (U-Blox): During the first installation, if a U-Blox receiver is detected, -TADJ=1 will be added for Rtcm and Ntrip outputs. See #80
- Gnss receiver: The config files extension is now .cfg

### Fixed
- install.sh: Check if logname return a correct value
- install.sh: Add dialout group to user
- various bugfixes

## [2.0.2] - 2020-06-09
### Added
- Web interface
- Satellite levels
- Map
- Setting configuration from the webpage
- Download/Delete raw data
- Automatic installation
- Automatic setup for usb connected Ublox Zed-F9P
- Multiple simultaneous streams (Raw/Rtcm/Ntrip)

## [1.0.0] - 2019-12-19
### Added
- First official Release

## [0.0.1] - 2019-03-02
### Added
- First beta release

### Changed
### Deprecated
### Removed
### Fixed
### Security<|MERGE_RESOLUTION|>--- conflicted
+++ resolved
@@ -1,10 +1,5 @@
 # Changelog
-<<<<<<< HEAD
-
 ## [2.5] - not released
-=======
-## [2.4.3] - not released
->>>>>>> 0a5ae209
 ### Added
  - Added UART connected F9P detection and configuration.
  - Some scripts for using a base with a 4G Simcom A76XX modem. (Beta)
