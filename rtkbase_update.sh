--- conflicted
+++ resolved
@@ -180,24 +180,12 @@
 # calling specific update function. If we are using v2.2.5, it will call the function upd_2.2.5
 upd_${old_version} "$@"
 
-<<<<<<< HEAD
-echo "delete the line version= in settings.conf"
-# The new version number will be imported from settings.conf.default during the web server startup.
-sed -i '/version=/d' ${destination_directory}/settings.conf
-# restart ntrip/rtcm to send the new release number in the stream
-systemctl is-active --quiet str2str_ntrip_A.service && systemctl restart str2str_ntrip_A.service
-systemctl is-active --quiet str2str_ntrip_B.service && systemctl restart str2str_ntrip_B.service
-systemctl is-active --quiet str2str_local_ntrip_caster.service && systemctl restart str2str_local_ntrip_caster.service
-systemctl is-active --quiet str2str_rtcm_svr.service && systemctl restart str2str_rtcm_svr.service
-systemctl is-active --quiet str2str_rtcm_serial.service && systemctl restart str2str_rtcm_serial.service
-=======
 # The new version numbers will be imported from settings.conf.default during the web server startup.
 echo "Delete the line version= and checkpoint_version= in settings.conf"
 sed -i '/^checkpoint_version=/d' ${destination_directory}/settings.conf
 sed -i '/^version=/d' ${destination_directory}/settings.conf
 echo 'Insert updated status in settings.conf'
 sed -i '/^\[general\]/a updated=true' ${destination_directory}/settings.conf
->>>>>>> 227c7aae
 
 #change rtkbase's content owner
 chown -R ${standard_user}:${standard_user} ${destination_directory}
