#!/bin/bash
### THIS SCRIPT SHOULD NOT BE RUN MANUALLY ###

#'shopt -s extglob' is needed for using (!pattern) exclusion pattern
#from inside a script
shopt -s extglob

#enable this line to send the script output to /var/log/syslog.
#exec 1> >(logger -s -t $(basename $0)) 2>&1

source_directory=$1
destination_directory=$2
data_dir=$3
old_version=$4
standard_user=$5

update() {
echo "remove existing rtkbase.old directory"
rm -rf /var/tmp/rtkbase.old
mkdir /var/tmp/rtkbase.old

echo "copy rtkbase to rtkbase.old except /data directory"
cp -r ${destination_directory}/!(${data_dir}) /var/tmp/rtkbase.old

#Don't do that or it will stop the update process
#systemctl stop rtkbase_web.service

echo "copy new release to destination"
cp -rfp ${source_directory}/. ${destination_directory}

}

insert_rtcm_msg() {
# inserting new message inside a rtcm message list
# and "return" the new strings with the ${new_rtcm} global variable
# it will try to insert it a the lowest possible position


    local text_line=${1}
    local msg_to_insert=${2}
    local highest_msg=${3}
    local delay=${4}
    
    new_rtcm=''
    if [[ ! $(echo ${text_line} | grep ${msg_to_insert}) ]]
    then
        for (( i=${msg_to_insert}; i<=${highest_msg}; i++ ))
            do
                if [[ $(echo ${text_line} | grep $i) ]]
                then
                    echo 'insert '${msg_to_insert}' before '$i
                    new_rtcm=$(echo ${text_line} | sed 's|'"${i}"'|'"${msg_to_insert}${delay}"',&|')
                    #echo ${new_rtcm}
                    break
                fi
            done
    else
        #msg already inside the string
        return 1
    fi
 }

upd_2.0.2() {
  if [[ $(grep -E "^receiver_format='ubx'" ${destination_directory}/settings.conf) ]]
  then
    # Add -TAJD=1 option to rtcm/ntrip output for ublox receivers
    grep -q "^ntrip_receiver_options" ${destination_directory}/settings.conf || \
      sed -i "/^rtcm_msg=.*/a ntrip_receiver_options='-TADJ=1'" ${destination_directory}/settings.conf
    grep -q "^rtcm_receiver_options" ${destination_directory}/settings.conf || \
      sed -i "/^rtcm_svr_msg=.*/a rtcm_receiver_options='-TADJ=1'" ${destination_directory}/settings.conf
  fi
  #upd_2.0.4
}

upd_2.1.0() {
  upd_2.1.1 "$@"
}

upd_2.1.1() {
  #stopping services to copy new rtklib app
  #systemctl stop rtkbase_web <- don't do that, it will kill this script process.
  systemctl stop str2str_tcp
  #Get Rtklib 2.4.3 b34 release
  wget -qO - https://github.com/tomojitakasu/RTKLIB/archive/v2.4.3-b34.tar.gz | tar -xvz
  #Install Rtklib app
  make --directory=RTKLIB-2.4.3-b34/app/consapp/str2str/gcc
  make --directory=RTKLIB-2.4.3-b34/app/consapp/str2str/gcc install
  make --directory=RTKLIB-2.4.3-b34/app/consapp/rtkrcv/gcc
  make --directory=RTKLIB-2.4.3-b34/app/consapp/rtkrcv/gcc install
  make --directory=RTKLIB-2.4.3-b34/app/consapp/convbin/gcc
  make --directory=RTKLIB-2.4.3-b34/app/consapp/convbin/gcc install
  #deleting RTKLIB
  rm -rf RTKLIB-2.4.3-b34/
  
  #restarting str2str_tcp service
  systemctl start str2str_tcp
  
  #update python module
  python3 -m pip install -r ${destination_directory}'/web_app/requirements.txt'
  
  #copying new service
  file_path=${destination_directory}'/unit/str2str_rtcm_serial.service'
  file_name=$(basename ${file_path})
  echo copying ${file_name}
  sed -e 's|{script_path}|'"$(readlink -f "$2")"'|' -e 's|{user}|'"${standard_user}"'|' ${file_path} > /etc/systemd/system/${file_name}
  systemctl daemon-reload

  #inserting new rtcm message 1008 and 1033 inside rtcm_msg and rtcm_svr_msg
  insert_rtcm_msg $(grep "^rtcm_msg=" ${destination_directory}/settings.conf) 1008 1042 '(10)' && \
      sed -i '/^rtcm_msg=/c\'"${new_rtcm}" ${destination_directory}/settings.conf
  insert_rtcm_msg $(grep "^rtcm_msg=" ${destination_directory}/settings.conf) 1033 1230 '(10)' && \
      sed -i '/^rtcm_msg=/c\'"${new_rtcm}" ${destination_directory}/settings.conf
  insert_rtcm_msg $(grep "^rtcm_svr_msg=" ${destination_directory}/settings.conf) 1008 1042 '(10)' && \
      sed -i '/^rtcm_svr_msg=/c\'"${new_rtcm}" ${destination_directory}/settings.conf
  insert_rtcm_msg $(grep "^rtcm_svr_msg=" ${destination_directory}/settings.conf) 1033 1230 '(10)' && \
      sed -i '/^rtcm_svr_msg=/c\'"${new_rtcm}" ${destination_directory}/settings.conf
  
  #restarting runnning rtcm services to send the new messages.
  # my bad ! these services are already stopped. the command bellow won't restart them
  #systemctl is-active --quiet str2str_ntrip && systemctl restart str2str_ntrip
  #systemctl is-active --quiet str2str_rtcm_svr && systemctl restart str2str_rtcm_svr
}

upd_2.2.0() {
  #update python module
  python3 -m pip install -r ${destination_directory}'/web_app/requirements.txt' --extra-index-url https://www.piwheels.org/simple
  
  #copying new service
  file_path=${destination_directory}'/unit/str2str_local_ntrip_caster.service'
  file_name=$(basename ${file_path})
  echo copying ${file_name}
  sed -e 's|{script_path}|'"$(readlink -f "$2")"'|' -e 's|{user}|'"${standard_user}"'|' ${file_path} > /etc/systemd/system/${file_name}

  #fix previous wrong path to run_cast.sh inside str2str_rtcm_serial.service during 2.1.1 to 2.2.0 update (/var/tmp/rtkbase/run_cast.sh)
  sed -i 's|'/var/tmp/rtkbase'|'"$(readlink -f "$2")"'|' /etc/systemd/system/str2str_rtcm_serial.service

  systemctl daemon-reload
}

upd_2.3.0() {
  upd_2.3.2 "$@"
}

upd_2.3.1() {
  upd_2.3.2 "$@"
}

upd_2.3.2() {
<<<<<<< HEAD
#Add restart condition in gpsd.service
  if ! grep -q '^Restart=' /etc/systemd/system/gpsd.service ; then
    sed -i '/^ExecStart=.*/a Restart=always' /etc/systemd/system/gpsd.service
    sed -i '/^Restart=always.*/a RestartSec=30' /etc/systemd/system/gpsd.service
  fi
  systemctl daemon-reload
=======
  #Add restart condition in gpsd.service
    if ! grep -q '^Restart=' /etc/systemd/system/gpsd.service ; then
      sed -i '/^ExecStart=.*/a Restart=always' /etc/systemd/system/gpsd.service
      sed -i '/^Restart=always.*/a RestartSec=30' /etc/systemd/system/gpsd.service
    fi
    systemctl daemon-reload
>>>>>>> d7b4ab6d
  upd_2.3.3 "$@"
}

upd_2.3.3() {
<<<<<<< HEAD
#Overriding gpsd.service with custom dependency
cp /lib/systemd/system/gpsd.service /etc/systemd/system/gpsd.service
sed -i 's/^After=.*/After=str2str_tcp.service/' /etc/systemd/system/gpsd.service
sed -i '/^# Needed with chrony/d' /etc/systemd/system/gpsd.service
#Add restart condition
grep -qi '^Restart=' /etc/systemd/system/gpsd.service || sed -i '/^ExecStart=.*/a Restart=always' /etc/systemd/system/gpsd.service
grep -qi '^RestartSec=' /etc/systemd/system/gpsd.service || sed -i '/^Restart=always.*/a RestartSec=30' /etc/systemd/system/gpsd.service
#Add ExecStartPre condition to not start gpsd if str2str_tcp is not running. See https://github.com/systemd/systemd/issues/1312
grep -qi '^ExecStartPre=' /etc/systemd/system/gpsd.service || sed -i '/^ExecStart=.*/i ExecStartPre=systemctl is-active str2str_tcp.service' /etc/systemd/system/gpsd.service

systemctl daemon-reload
systemctl restart gpsd
=======
  #update gpsd unit file
    cp /lib/systemd/system/gpsd.service /etc/systemd/system/gpsd.service
    sed -i 's/^After=.*/After=str2str_tcp.service/' /etc/systemd/system/gpsd.service
    sed -i '/^# Needed with chrony/d' /etc/systemd/system/gpsd.service
    #Add restart condition
    grep -qi '^Restart=' /etc/systemd/system/gpsd.service || sed -i '/^ExecStart=.*/a Restart=always' /etc/systemd/system/gpsd.service
    grep -qi '^RestartSec=' /etc/systemd/system/gpsd.service || sed -i '/^Restart=always.*/a RestartSec=30' /etc/systemd/system/gpsd.service
    #Add ExecStartPre condition to not start gpsd if str2str_tcp is not running. See https://github.com/systemd/systemd/issues/1312
    grep -qi '^ExecStartPre=' /etc/systemd/system/gpsd.service || sed -i '/^ExecStart=.*/i ExecStartPre=systemctl is-active str2str_tcp.service' /etc/systemd/system/gpsd.service
    systemctl daemon-reload
    systemctl restart gpsd
  #update python module
    python3 -m pip install -r ${destination_directory}'/web_app/requirements.txt' --extra-index-url https://www.piwheels.org/simple

>>>>>>> d7b4ab6d
}

# standard update
update
# calling specific update function. If we are using v2.2.5, it will call the function upd_2.2.5
upd_${old_version} "$@"

# The new version numbers will be imported from settings.conf.default during the web server startup.
echo "Delete the line version= and checkpoint_version= in settings.conf"
sed -i '/^checkpoint_version=/d' ${destination_directory}/settings.conf
sed -i '/^version=/d' ${destination_directory}/settings.conf
echo 'Insert updated status in settings.conf'
sed -i '/^\[general\]/a updated=true' ${destination_directory}/settings.conf

#change rtkbase's content owner
chown -R ${standard_user}:${standard_user} ${destination_directory}

#if a reboot is needed
#systemctl reboot

echo "Restart web server"
systemctl restart rtkbase_web.service<|MERGE_RESOLUTION|>--- conflicted
+++ resolved
@@ -146,54 +146,33 @@
 }
 
 upd_2.3.2() {
-<<<<<<< HEAD
 #Add restart condition in gpsd.service
   if ! grep -q '^Restart=' /etc/systemd/system/gpsd.service ; then
     sed -i '/^ExecStart=.*/a Restart=always' /etc/systemd/system/gpsd.service
     sed -i '/^Restart=always.*/a RestartSec=30' /etc/systemd/system/gpsd.service
   fi
   systemctl daemon-reload
-=======
-  #Add restart condition in gpsd.service
-    if ! grep -q '^Restart=' /etc/systemd/system/gpsd.service ; then
-      sed -i '/^ExecStart=.*/a Restart=always' /etc/systemd/system/gpsd.service
-      sed -i '/^Restart=always.*/a RestartSec=30' /etc/systemd/system/gpsd.service
-    fi
-    systemctl daemon-reload
->>>>>>> d7b4ab6d
   upd_2.3.3 "$@"
 }
 
 upd_2.3.3() {
-<<<<<<< HEAD
-#Overriding gpsd.service with custom dependency
-cp /lib/systemd/system/gpsd.service /etc/systemd/system/gpsd.service
-sed -i 's/^After=.*/After=str2str_tcp.service/' /etc/systemd/system/gpsd.service
-sed -i '/^# Needed with chrony/d' /etc/systemd/system/gpsd.service
-#Add restart condition
-grep -qi '^Restart=' /etc/systemd/system/gpsd.service || sed -i '/^ExecStart=.*/a Restart=always' /etc/systemd/system/gpsd.service
-grep -qi '^RestartSec=' /etc/systemd/system/gpsd.service || sed -i '/^Restart=always.*/a RestartSec=30' /etc/systemd/system/gpsd.service
-#Add ExecStartPre condition to not start gpsd if str2str_tcp is not running. See https://github.com/systemd/systemd/issues/1312
-grep -qi '^ExecStartPre=' /etc/systemd/system/gpsd.service || sed -i '/^ExecStart=.*/i ExecStartPre=systemctl is-active str2str_tcp.service' /etc/systemd/system/gpsd.service
+ #update gpsd unit file
+ cp /lib/systemd/system/gpsd.service /etc/systemd/system/gpsd.service
+ sed -i 's/^After=.*/After=str2str_tcp.service/' /etc/systemd/system/gpsd.service
+ sed -i '/^# Needed with chrony/d' /etc/systemd/system/gpsd.service
+ #Add restart condition
+ grep -qi '^Restart=' /etc/systemd/system/gpsd.service || sed -i '/^ExecStart=.*/a Restart=always' /etc/systemd/system/gpsd.service
+ grep -qi '^RestartSec=' /etc/systemd/system/gpsd.service || sed -i '/^Restart=always.*/a RestartSec=30' /etc/systemd/system/gpsd.service
+ #Add ExecStartPre condition to not start gpsd if str2str_tcp is not running. See https://github.com/systemd/systemd/issues/1312
+ grep -qi '^ExecStartPre=' /etc/systemd/system/gpsd.service || sed -i '/^ExecStart=.*/i ExecStartPre=systemctl is-active str2str_tcp.service' /etc/systemd/system/gpsd.service
+ systemctl daemon-reload
+ systemctl restart gpsd  
+ upd_2.3.4 "$@"
+}
 
-systemctl daemon-reload
-systemctl restart gpsd
-=======
-  #update gpsd unit file
-    cp /lib/systemd/system/gpsd.service /etc/systemd/system/gpsd.service
-    sed -i 's/^After=.*/After=str2str_tcp.service/' /etc/systemd/system/gpsd.service
-    sed -i '/^# Needed with chrony/d' /etc/systemd/system/gpsd.service
-    #Add restart condition
-    grep -qi '^Restart=' /etc/systemd/system/gpsd.service || sed -i '/^ExecStart=.*/a Restart=always' /etc/systemd/system/gpsd.service
-    grep -qi '^RestartSec=' /etc/systemd/system/gpsd.service || sed -i '/^Restart=always.*/a RestartSec=30' /etc/systemd/system/gpsd.service
-    #Add ExecStartPre condition to not start gpsd if str2str_tcp is not running. See https://github.com/systemd/systemd/issues/1312
-    grep -qi '^ExecStartPre=' /etc/systemd/system/gpsd.service || sed -i '/^ExecStart=.*/i ExecStartPre=systemctl is-active str2str_tcp.service' /etc/systemd/system/gpsd.service
-    systemctl daemon-reload
-    systemctl restart gpsd
-  #update python module
+upd_2.3.4() {
+#update python module
     python3 -m pip install -r ${destination_directory}'/web_app/requirements.txt' --extra-index-url https://www.piwheels.org/simple
-
->>>>>>> d7b4ab6d
 }
 
 # standard update
